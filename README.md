<<<<<<< HEAD
# 🚀 6 DOF Robotic Arm Control System

A professional, enterprise-grade control system for custom 6 DOF robotic arms with smooth animations, automated control sequences, and comprehensive hardware monitoring.

## ✨ Features

### 🎛️ **Professional Backend Architecture**
- **Hardware Abstraction Layer** - Clean interface for all hardware components
- **Service Layer** - Business logic encapsulation with error handling
- **Event-Driven Architecture** - Real-time hardware-software communication
- **Performance Monitoring** - Health scores and response time tracking

### 🎨 **Butter-Smooth GUI**
- **60 FPS Animations** - Ultra-smooth visual transitions
- **Professional Styling** - Modern, responsive interface design
- **Real-time Feedback** - Live status updates and monitoring
- **Customizable Themes** - Multiple visual themes and color schemes

### 🤖 **Robotic Arm Control**
- **PWM Servo Control** - Digital pins 2-13 for servo positioning
- **Waveshare Bus Servo Support** - Serial communication protocol
- **Smooth Motion Profiles** - Eased movements and transitions
- **Automation Sequences** - Complex movement pattern builder

### 📊 **Advanced Monitoring**
- **System Health Tracking** - Real-time performance metrics
- **Error Logging** - Comprehensive error tracking and analysis
- **Connection Monitoring** - Automatic reconnection and recovery
- **Performance Analytics** - Response time and throughput monitoring

## 🛠️ **Hardware Requirements**
 
### STM32 Nucleo G474RE
- **PWM Servos**: Base and shoulder joints (Timer PWM outputs)
- **Waveshare Bus Servos**: Remaining joints (Joints 3-6) via UART
- **Serial Communication**: USB CDC ACM (115200 baud default)
- **High-Performance**: ARM Cortex-M4 @ 170MHz with FPU
- **Memory**: 128KB SRAM, 512KB Flash
- **Additional Peripherals**: Speakers, webcam, microphone (optional)

### Computer Requirements
- **Python**: 3.8 or higher
- **RAM**: 4GB minimum, 8GB recommended
- **USB Ports**: Available for STM32 Nucleo connection
- **Display**: 1024x768 minimum resolution
- **STM32 Tools**: STM32CubeIDE or PlatformIO for firmware development

## 🎛️ **STM32 Nucleo G474RE Features**

### **High-Performance Capabilities**
- **ARM Cortex-M4** @ 170MHz with FPU and DSP instructions
- **512KB Flash** memory for complex applications
- **128KB SRAM** for data processing and buffering
- **Hardware Timer** support for precise PWM servo control
- **DMA** for efficient UART communication with bus servos

### **Advanced Servo Control**
- **7 PWM Channels** - 2 for PWM servos, 5 for extended control
- **High-Resolution PWM** - 16-bit timer resolution for smooth servo movement
- **Real-Time Operating** - Sub-millisecond response times
- **Trajectory Planning** - Advanced motion profiles with quintic easing
- **CPG Support** - Central Pattern Generator for natural movements

### **Communication Protocols**
- **USB CDC ACM** - Virtual COM port for PC communication
- **UART (1Mbps)** - High-speed communication with Waveshare bus servos
- **Command Protocol** - Efficient binary command structure
- **Real-Time Feedback** - 50Hz position feedback updates

### **Development Tools**
- **STM32CubeIDE** - Official STMicroelectronics IDE (Free)
- **PlatformIO** - Cross-platform development environment
- **HAL Libraries** - Hardware Abstraction Layer for easy development
- **ST-Link Debugger** - Built-in debugging and programming

## 🚀 **Quick Start**

### 1. **Installation**
```bash
# Clone or download the project files
# Run the installation script
python install.py
```

### 2. **STM32 Setup**
```bash
# 1. Open STM32CubeIDE or PlatformIO
# 2. Import the STM32 project files
# 3. Connect your STM32 Nucleo G474RE board
# 4. Build and upload the firmware
# 5. Note the serial port (COMx or /dev/ttyACM*)
```

### 3. **Launch Application**
```bash
# Method 1: Using launcher
python launch.py

# Method 2: Using startup script
./start.sh    # Linux/Mac
start.bat     # Windows

# Method 3: Direct launch
python gui.py
```

## 📁 **Project Structure**
 
```
robotic-arm-control/
├── 🚀 launch.py           # Main launcher (RECOMMENDED)
├── 📦 install.py          # Installation script
├── ⚙️ gui.py              # Main GUI application
├── 🔧 backend.py          # Professional backend system
├── 📋 requirements.txt    # Python dependencies
├── 🤖 stm32_nucleo/       # STM32 firmware directory
│   ├── 🔧 Core/          # STM32CubeIDE project files
│   ├── 📝 main.c         # Main application code
│   ├── 🎛️ servo.c        # Servo control implementation
│   ├── 📡 communication.c # Serial communication protocol
│   └── ⚙️ stm32g4xx_hal.c # Hardware abstraction layer
├── 📖 README.md           # This file
├── 📜 start.sh           # Linux/Mac startup script
└── 📜 start.bat          # Windows startup script
```

## 🎯 **Usage Guide**

### **Connection Tab**
1. **Select Serial Port** - Choose your STM32 Nucleo G474RE's COM port (usually /dev/ttyACM*)
2. **Set Baud Rate** - Use 115200 (default)
3. **Click Connect** - Establish hardware communication
4. **Test Connection** - Verify STM32 responsiveness

### **Digital I/O Tab**
- **Pins 2-13** - Control PWM servos and digital outputs
- **HIGH/LOW Buttons** - Set pin states
- **Read Buttons** - Monitor current pin states
- **Real-time Updates** - Live state synchronization

### **Analog I/O Tab**
- **Pins A0-A5** - Monitor analog sensor inputs
- **Read Buttons** - Get current analog values
- **Smoothed Values** - Filtered for stable readings

### **Automation Tab**
- **Sequence Builder** - Create complex movement patterns
- **Step Editor** - Add pins, actions, and delays
- **Loop Control** - Enable/disable sequence repetition
- **Save/Load** - Persistent sequence storage

### **Monitor Tab**
- **System Status** - Real-time health and performance
- **Connection Info** - Hardware connection details
- **Performance Metrics** - Response times and error rates

### **Settings Tab**
- **Animation Control** - Butter smooth mode settings
- **Performance Tuning** - Refresh intervals and timeouts
- **Visual Themes** - Interface appearance customization

## 🔧 **Configuration**
 
### **STM32 Pin Mapping**
```cpp
// PWM Servos (Base & Shoulder)
TIM2_CH1: PA0 - Base servo PWM
TIM2_CH2: PA1 - Shoulder servo PWM

// UART Communication (Bus Servos)
USART1_TX: PA9  - Serial data to bus servos
USART1_RX: PA10 - Serial data from bus servos

// Serial Communication (USB CDC)
USB_OTG_FS - Virtual COM port
Baud Rate: 115200
Protocol: Command-response based
```

### **Servo Control Protocol**
```bash
# Digital pin control for PWM servos
DIGITAL_WRITE:pin:state

# Analog reading for sensors
ANALOG_READ:pin

# Get system status
GET_STATUS
```

## 🎭 **Automation Examples**

### **Basic LED Blink**
```json
{
  "name": "LED Blink",
  "steps": [
    {"pin": "13", "action": "HIGH", "delay": 0.5},
    {"pin": "13", "action": "LOW", "delay": 0.5}
  ],
  "loop": true
}
```
=======
6 DOF Robotic Arm Control System (STM32-Based)

A professional, enterprise-grade control system for custom 6 DOF robotic arms using an STM32 microcontroller as the main controller. The system supports smooth real-time motion, automated control sequences, and advanced hardware diagnostics.

Features
Professional Backend Architecture

Hardware Abstraction Layer (HAL) – STM32-based modular I/O and servo control

Service Layer – Encapsulated business logic with robust error handling

Event-Driven Architecture – Real-time communication between software and embedded controller

Health & Performance Monitoring – Tracks latency, uptime, and system stability

Smooth & Interactive GUI

60 FPS Animations – Seamless visual updates for real-time feedback

Dynamic UI – Modern, responsive interface for control and monitoring

Real-Time Status Monitoring – Displays servo angles, voltage, and system alerts

Customizable Visual Themes – Light/dark and custom research-grade themes

Robotic Arm Control

PWM Servo Control – STM32 hardware timers for precise motion

Waveshare Bus Servo Support – UART-based communication for advanced joints

Smooth Motion Profiles – Quintic interpolation for natural joint transitions

Automation Sequences – Define, save, and execute multi-step operations

Advanced Monitoring

Health Diagnostics – Power, temperature, and signal tracking

Error Logging – Hardware-level exception and response analysis

Connection Monitoring – Automatic USB/serial reconnection

Performance Analytics – Logs control loop latency and command throughput

Hardware Requirements
STM32 Microcontroller (Main Controller)

Recommended Boards: STM32F407 / STM32F103 / STM32 Nucleo Boards

PWM Servo Pins: TIM1–TIM4 channels for 6 DOF control

UART Communication: USART2 (default) – for Bus Servo or PC Interface

Power Supply: 5V–7.4V regulated for servo array

Additional Sensors: Optional IMU, camera, or force feedback modules

Host Computer

Python: 3.8 or higher

RAM: 4 GB (min), 8 GB recommended

USB Ports: One STM32 virtual COM port

Display: Minimum 1024x768 resolution

Quick Start
1. Installation
# Clone or download the project
git clone https://github.com/raith18/6DOF-STM32-RoboticArm.git
cd 6DOF-STM32-RoboticArm
python install.py

2. STM32 Setup

Flash firmware using STM32CubeIDE or ST-Link Utility

Connect via USB virtual COM or UART-to-USB interface

Default baud rate: 115200

Confirm serial port under Device Manager / dmesg

3. Launch Application
python gui.py

Project Structure
robotic-arm-control/
├──  launch.py            # Main launcher
├──  gui.py               # GUI interface
├──  backend.py           # Hardware abstraction + communication
├──  stm32_firmware/      # STM32 CubeIDE firmware project
├──  requirements.txt     # Dependencies
├──  install.py           # Installer
└──  README.md            # Documentation

Usage Guide
Connection Panel

Select COM Port for STM32

Set Baud Rate = 115200

Click Connect → Check communication health

Monitor live data and servo angles

Control Panel

Adjust individual joint angles

Create motion sequences

Execute looped automation tasks

Save and load motion profiles

Monitor Panel

Check servo temperatures, voltages

System uptime and error logs
>>>>>>> 844aa473

Reconnection and health alerts

Firmware Configuration (STM32)
// Example pin configuration for STM32F407
TIM1_CH1 - Base Servo
TIM1_CH2 - Shoulder Servo
TIM2_CH1 - Elbow Servo
TIM3_CH1 - Wrist Servo
TIM3_CH2 - Gripper Servo
TIM4_CH1 - Rotation Servo

// UART Configuration
USART2_TX/RX - Serial Communication (115200 baud)


Communication Protocol

CMD:SERVO_WRITE:<joint>:<angle>
CMD:SERVO_READ:<joint>
CMD:STATUS

Automation Example
Pick and Place Routine
{
  "name": "PickAndPlace",
  "steps": [
    {"joint": "base", "angle": 30, "delay": 0.8},
    {"joint": "shoulder", "angle": 45, "delay": 1.0},
    {"joint": "elbow", "angle": 60, "delay": 1.0},
    {"joint": "gripper", "angle": 15, "delay": 0.5}
  ],
  "loop": false
}
<<<<<<< HEAD
```

## 🛠️ **Troubleshooting**

### **Connection Issues**
1. **Check USB Connection** - Ensure STM32 Nucleo is properly connected
2. **Verify Serial Port** - Use STM32CubeIDE or device manager to confirm port
3. **Check Baud Rate** - Ensure 115200 baud is set
4. **Restart Application** - Close and reopen if needed

### **Performance Issues**
1. **Enable Butter Smooth Mode** - For 60 FPS animations
2. **Adjust Refresh Interval** - In Settings tab
3. **Check System Resources** - Monitor CPU and memory usage
4. **Update Drivers** - Ensure STM32 drivers and ST-Link are current

### **Servo Control Problems**
1. **Verify Pin Configuration** - Check STM32 timer and GPIO setup
2. **Test Individual Pins** - Use Digital I/O tab
3. **Check Power Supply** - Ensure adequate servo power
4. **Monitor Temperature** - Prevent servo overheating

## 🔍 **System Architecture**

### **Backend Layers**
1. **Hardware Interface** - Direct Arduino communication
2. **Service Layer** - Business logic and state management
3. **Event System** - Real-time notification system
4. **Monitoring** - Health and performance tracking

### **GUI Components**
1. **Connection Management** - Serial port handling
2. **Hardware Control** - Pin state management
3. **Automation Engine** - Sequence execution
4. **Visual Feedback** - Real-time status display

## 📈 **Performance Metrics**

### **System Health Score**
- **100%** - Perfect operation
- **80-99%** - Good performance
- **60-79%** - Acceptable performance
- **<60%** - Performance issues detected

### **Response Times**
- **<100ms** - Excellent
- **100-200ms** - Good
- **200-500ms** - Acceptable
- **>500ms** - Performance issues

## 🔄 **Update Instructions**

### **Software Updates**
```bash
# Update dependencies
pip install -r requirements.txt --upgrade

# Check for new versions
python launch.py --check-updates
```

### **STM32 Firmware Updates**
1. **Open STM32CubeIDE** or PlatformIO
2. **Make necessary changes** to the source files
3. **Build and upload** firmware via ST-Link
4. **Restart application** to use new firmware

## 📝 **Development Notes**

### **Code Organization**
- **gui.py** - Main GUI application with smooth animations
- **backend.py** - Professional hardware abstraction layer
- **launch.py** - System launcher and initialization
- **stm32_nucleo/** - STM32 firmware directory
  - **main.c** - Main application and control logic
  - **servo.c** - Servo control implementation
  - **communication.c** - Serial communication protocol

### **Design Patterns**
- **MVC Architecture** - Model-View-Controller separation
- **Observer Pattern** - Event-driven communication
- **Factory Pattern** - Hardware interface creation
- **Singleton Pattern** - Backend manager instance

## 🆘 **Support**

### **Getting Help**
1. **Check Logs** - Review system_launch.log for errors
2. **Verify Connections** - Ensure hardware is properly connected
3. **Test Components** - Use individual tabs to isolate issues
4. **Check Documentation** - Review this README thoroughly

### **Common Issues**
- **Import Errors** - Run `python install.py` to fix dependencies
- **Connection Failures** - Check USB cable and STM32 drivers
- **Performance Issues** - Enable Butter Smooth mode in settings
- **Servo Problems** - Verify power supply and STM32 timer configurations

## 📄 **License**

This project is designed for educational and research purposes. Please ensure proper safety measures when controlling robotic hardware.

## 🎯 **Version History**

- **v1.0.0** - Initial release with professional backend
- **v1.1.0** - Added automation sequence builder
- **v1.2.0** - Enhanced smooth animations and themes
- **v1.3.0** - Added comprehensive monitoring and health checks

---

**🎉 Enjoy controlling your 6 DOF robotic arm with professional-grade software!**
=======

🧩 System Architecture
Layer	Description
Hardware Interface	STM32 HAL (PWM, UART, ADC)
Communication Bridge	Serial packet handler
Backend	Python control and monitoring system
GUI	PyQt / Tkinter real-time visualization
Data Logging	Performance metrics and activity logs
📈 Performance Metrics
Metric	Value
Servo Update Rate	200Hz
Command Latency	<10ms
Health Score	95–100%
Uptime Reliability	>99%
🧩 Development Notes

Compatible with STM32Cube HAL and LL APIs

Fully synchronized control between GUI and STM32 firmware

Modular design for research & education applications

Easy to port to ROS2 or micro-ROS in future versions

🪪 Version History

v2.0.0 (STM32 Update) – Migrated controller from Arduino Mega to STM32

v1.3.0 – Added system health and real-time monitoring

v1.2.0 – Enhanced GUI animations and theme customization

v1.0.0 – Initial functional release

⚖️ License

Open for research and educational use. Ensure safety precautions when operating robotic arms.
>>>>>>> 844aa473
<|MERGE_RESOLUTION|>--- conflicted
+++ resolved
@@ -1,209 +1,3 @@
-<<<<<<< HEAD
-# 🚀 6 DOF Robotic Arm Control System
-
-A professional, enterprise-grade control system for custom 6 DOF robotic arms with smooth animations, automated control sequences, and comprehensive hardware monitoring.
-
-## ✨ Features
-
-### 🎛️ **Professional Backend Architecture**
-- **Hardware Abstraction Layer** - Clean interface for all hardware components
-- **Service Layer** - Business logic encapsulation with error handling
-- **Event-Driven Architecture** - Real-time hardware-software communication
-- **Performance Monitoring** - Health scores and response time tracking
-
-### 🎨 **Butter-Smooth GUI**
-- **60 FPS Animations** - Ultra-smooth visual transitions
-- **Professional Styling** - Modern, responsive interface design
-- **Real-time Feedback** - Live status updates and monitoring
-- **Customizable Themes** - Multiple visual themes and color schemes
-
-### 🤖 **Robotic Arm Control**
-- **PWM Servo Control** - Digital pins 2-13 for servo positioning
-- **Waveshare Bus Servo Support** - Serial communication protocol
-- **Smooth Motion Profiles** - Eased movements and transitions
-- **Automation Sequences** - Complex movement pattern builder
-
-### 📊 **Advanced Monitoring**
-- **System Health Tracking** - Real-time performance metrics
-- **Error Logging** - Comprehensive error tracking and analysis
-- **Connection Monitoring** - Automatic reconnection and recovery
-- **Performance Analytics** - Response time and throughput monitoring
-
-## 🛠️ **Hardware Requirements**
- 
-### STM32 Nucleo G474RE
-- **PWM Servos**: Base and shoulder joints (Timer PWM outputs)
-- **Waveshare Bus Servos**: Remaining joints (Joints 3-6) via UART
-- **Serial Communication**: USB CDC ACM (115200 baud default)
-- **High-Performance**: ARM Cortex-M4 @ 170MHz with FPU
-- **Memory**: 128KB SRAM, 512KB Flash
-- **Additional Peripherals**: Speakers, webcam, microphone (optional)
-
-### Computer Requirements
-- **Python**: 3.8 or higher
-- **RAM**: 4GB minimum, 8GB recommended
-- **USB Ports**: Available for STM32 Nucleo connection
-- **Display**: 1024x768 minimum resolution
-- **STM32 Tools**: STM32CubeIDE or PlatformIO for firmware development
-
-## 🎛️ **STM32 Nucleo G474RE Features**
-
-### **High-Performance Capabilities**
-- **ARM Cortex-M4** @ 170MHz with FPU and DSP instructions
-- **512KB Flash** memory for complex applications
-- **128KB SRAM** for data processing and buffering
-- **Hardware Timer** support for precise PWM servo control
-- **DMA** for efficient UART communication with bus servos
-
-### **Advanced Servo Control**
-- **7 PWM Channels** - 2 for PWM servos, 5 for extended control
-- **High-Resolution PWM** - 16-bit timer resolution for smooth servo movement
-- **Real-Time Operating** - Sub-millisecond response times
-- **Trajectory Planning** - Advanced motion profiles with quintic easing
-- **CPG Support** - Central Pattern Generator for natural movements
-
-### **Communication Protocols**
-- **USB CDC ACM** - Virtual COM port for PC communication
-- **UART (1Mbps)** - High-speed communication with Waveshare bus servos
-- **Command Protocol** - Efficient binary command structure
-- **Real-Time Feedback** - 50Hz position feedback updates
-
-### **Development Tools**
-- **STM32CubeIDE** - Official STMicroelectronics IDE (Free)
-- **PlatformIO** - Cross-platform development environment
-- **HAL Libraries** - Hardware Abstraction Layer for easy development
-- **ST-Link Debugger** - Built-in debugging and programming
-
-## 🚀 **Quick Start**
-
-### 1. **Installation**
-```bash
-# Clone or download the project files
-# Run the installation script
-python install.py
-```
-
-### 2. **STM32 Setup**
-```bash
-# 1. Open STM32CubeIDE or PlatformIO
-# 2. Import the STM32 project files
-# 3. Connect your STM32 Nucleo G474RE board
-# 4. Build and upload the firmware
-# 5. Note the serial port (COMx or /dev/ttyACM*)
-```
-
-### 3. **Launch Application**
-```bash
-# Method 1: Using launcher
-python launch.py
-
-# Method 2: Using startup script
-./start.sh    # Linux/Mac
-start.bat     # Windows
-
-# Method 3: Direct launch
-python gui.py
-```
-
-## 📁 **Project Structure**
- 
-```
-robotic-arm-control/
-├── 🚀 launch.py           # Main launcher (RECOMMENDED)
-├── 📦 install.py          # Installation script
-├── ⚙️ gui.py              # Main GUI application
-├── 🔧 backend.py          # Professional backend system
-├── 📋 requirements.txt    # Python dependencies
-├── 🤖 stm32_nucleo/       # STM32 firmware directory
-│   ├── 🔧 Core/          # STM32CubeIDE project files
-│   ├── 📝 main.c         # Main application code
-│   ├── 🎛️ servo.c        # Servo control implementation
-│   ├── 📡 communication.c # Serial communication protocol
-│   └── ⚙️ stm32g4xx_hal.c # Hardware abstraction layer
-├── 📖 README.md           # This file
-├── 📜 start.sh           # Linux/Mac startup script
-└── 📜 start.bat          # Windows startup script
-```
-
-## 🎯 **Usage Guide**
-
-### **Connection Tab**
-1. **Select Serial Port** - Choose your STM32 Nucleo G474RE's COM port (usually /dev/ttyACM*)
-2. **Set Baud Rate** - Use 115200 (default)
-3. **Click Connect** - Establish hardware communication
-4. **Test Connection** - Verify STM32 responsiveness
-
-### **Digital I/O Tab**
-- **Pins 2-13** - Control PWM servos and digital outputs
-- **HIGH/LOW Buttons** - Set pin states
-- **Read Buttons** - Monitor current pin states
-- **Real-time Updates** - Live state synchronization
-
-### **Analog I/O Tab**
-- **Pins A0-A5** - Monitor analog sensor inputs
-- **Read Buttons** - Get current analog values
-- **Smoothed Values** - Filtered for stable readings
-
-### **Automation Tab**
-- **Sequence Builder** - Create complex movement patterns
-- **Step Editor** - Add pins, actions, and delays
-- **Loop Control** - Enable/disable sequence repetition
-- **Save/Load** - Persistent sequence storage
-
-### **Monitor Tab**
-- **System Status** - Real-time health and performance
-- **Connection Info** - Hardware connection details
-- **Performance Metrics** - Response times and error rates
-
-### **Settings Tab**
-- **Animation Control** - Butter smooth mode settings
-- **Performance Tuning** - Refresh intervals and timeouts
-- **Visual Themes** - Interface appearance customization
-
-## 🔧 **Configuration**
- 
-### **STM32 Pin Mapping**
-```cpp
-// PWM Servos (Base & Shoulder)
-TIM2_CH1: PA0 - Base servo PWM
-TIM2_CH2: PA1 - Shoulder servo PWM
-
-// UART Communication (Bus Servos)
-USART1_TX: PA9  - Serial data to bus servos
-USART1_RX: PA10 - Serial data from bus servos
-
-// Serial Communication (USB CDC)
-USB_OTG_FS - Virtual COM port
-Baud Rate: 115200
-Protocol: Command-response based
-```
-
-### **Servo Control Protocol**
-```bash
-# Digital pin control for PWM servos
-DIGITAL_WRITE:pin:state
-
-# Analog reading for sensors
-ANALOG_READ:pin
-
-# Get system status
-GET_STATUS
-```
-
-## 🎭 **Automation Examples**
-
-### **Basic LED Blink**
-```json
-{
-  "name": "LED Blink",
-  "steps": [
-    {"pin": "13", "action": "HIGH", "delay": 0.5},
-    {"pin": "13", "action": "LOW", "delay": 0.5}
-  ],
-  "loop": true
-}
-```
-=======
 6 DOF Robotic Arm Control System (STM32-Based)
 
 A professional, enterprise-grade control system for custom 6 DOF robotic arms using an STM32 microcontroller as the main controller. The system supports smooth real-time motion, automated control sequences, and advanced hardware diagnostics.
@@ -328,7 +122,6 @@
 Check servo temperatures, voltages
 
 System uptime and error logs
->>>>>>> 844aa473
 
 Reconnection and health alerts
 
@@ -363,120 +156,6 @@
   ],
   "loop": false
 }
-<<<<<<< HEAD
-```
-
-## 🛠️ **Troubleshooting**
-
-### **Connection Issues**
-1. **Check USB Connection** - Ensure STM32 Nucleo is properly connected
-2. **Verify Serial Port** - Use STM32CubeIDE or device manager to confirm port
-3. **Check Baud Rate** - Ensure 115200 baud is set
-4. **Restart Application** - Close and reopen if needed
-
-### **Performance Issues**
-1. **Enable Butter Smooth Mode** - For 60 FPS animations
-2. **Adjust Refresh Interval** - In Settings tab
-3. **Check System Resources** - Monitor CPU and memory usage
-4. **Update Drivers** - Ensure STM32 drivers and ST-Link are current
-
-### **Servo Control Problems**
-1. **Verify Pin Configuration** - Check STM32 timer and GPIO setup
-2. **Test Individual Pins** - Use Digital I/O tab
-3. **Check Power Supply** - Ensure adequate servo power
-4. **Monitor Temperature** - Prevent servo overheating
-
-## 🔍 **System Architecture**
-
-### **Backend Layers**
-1. **Hardware Interface** - Direct Arduino communication
-2. **Service Layer** - Business logic and state management
-3. **Event System** - Real-time notification system
-4. **Monitoring** - Health and performance tracking
-
-### **GUI Components**
-1. **Connection Management** - Serial port handling
-2. **Hardware Control** - Pin state management
-3. **Automation Engine** - Sequence execution
-4. **Visual Feedback** - Real-time status display
-
-## 📈 **Performance Metrics**
-
-### **System Health Score**
-- **100%** - Perfect operation
-- **80-99%** - Good performance
-- **60-79%** - Acceptable performance
-- **<60%** - Performance issues detected
-
-### **Response Times**
-- **<100ms** - Excellent
-- **100-200ms** - Good
-- **200-500ms** - Acceptable
-- **>500ms** - Performance issues
-
-## 🔄 **Update Instructions**
-
-### **Software Updates**
-```bash
-# Update dependencies
-pip install -r requirements.txt --upgrade
-
-# Check for new versions
-python launch.py --check-updates
-```
-
-### **STM32 Firmware Updates**
-1. **Open STM32CubeIDE** or PlatformIO
-2. **Make necessary changes** to the source files
-3. **Build and upload** firmware via ST-Link
-4. **Restart application** to use new firmware
-
-## 📝 **Development Notes**
-
-### **Code Organization**
-- **gui.py** - Main GUI application with smooth animations
-- **backend.py** - Professional hardware abstraction layer
-- **launch.py** - System launcher and initialization
-- **stm32_nucleo/** - STM32 firmware directory
-  - **main.c** - Main application and control logic
-  - **servo.c** - Servo control implementation
-  - **communication.c** - Serial communication protocol
-
-### **Design Patterns**
-- **MVC Architecture** - Model-View-Controller separation
-- **Observer Pattern** - Event-driven communication
-- **Factory Pattern** - Hardware interface creation
-- **Singleton Pattern** - Backend manager instance
-
-## 🆘 **Support**
-
-### **Getting Help**
-1. **Check Logs** - Review system_launch.log for errors
-2. **Verify Connections** - Ensure hardware is properly connected
-3. **Test Components** - Use individual tabs to isolate issues
-4. **Check Documentation** - Review this README thoroughly
-
-### **Common Issues**
-- **Import Errors** - Run `python install.py` to fix dependencies
-- **Connection Failures** - Check USB cable and STM32 drivers
-- **Performance Issues** - Enable Butter Smooth mode in settings
-- **Servo Problems** - Verify power supply and STM32 timer configurations
-
-## 📄 **License**
-
-This project is designed for educational and research purposes. Please ensure proper safety measures when controlling robotic hardware.
-
-## 🎯 **Version History**
-
-- **v1.0.0** - Initial release with professional backend
-- **v1.1.0** - Added automation sequence builder
-- **v1.2.0** - Enhanced smooth animations and themes
-- **v1.3.0** - Added comprehensive monitoring and health checks
-
----
-
-**🎉 Enjoy controlling your 6 DOF robotic arm with professional-grade software!**
-=======
 
 🧩 System Architecture
 Layer	Description
@@ -513,5 +192,4 @@
 
 ⚖️ License
 
-Open for research and educational use. Ensure safety precautions when operating robotic arms.
->>>>>>> 844aa473
+Open for research and educational use. Ensure safety precautions when operating robotic arms.